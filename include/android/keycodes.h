--- conflicted
+++ resolved
@@ -723,7 +723,6 @@
     AKEYCODE_NAVIGATE_NEXT   = 261,
     AKEYCODE_NAVIGATE_IN     = 262,
     AKEYCODE_NAVIGATE_OUT    = 263,
-<<<<<<< HEAD
     /** Primary stem key for Wear
      * Main power/reset button on watch. */
     AKEYCODE_STEM_PRIMARY = 264,
@@ -732,13 +731,11 @@
     /** Generic stem key 2 for Wear */
     AKEYCODE_STEM_2 = 266,
     /** Generic stem key 3 for Wear */
-    AKEYCODE_STEM_3 = 267
-=======
+    AKEYCODE_STEM_3 = 267,
     AKEYCODE_MEDIA_SKIP_FORWARD = 272,
     AKEYCODE_MEDIA_SKIP_BACKWARD = 273,
     AKEYCODE_MEDIA_STEP_FORWARD = 274,
     AKEYCODE_MEDIA_STEP_BACKWARD = 275
->>>>>>> 62ec2dd5
 
     // NOTE: If you add a new keycode here you must also add it to several other files.
     //       Refer to frameworks/base/core/java/android/view/KeyEvent.java for the full list.
