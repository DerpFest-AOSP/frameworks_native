--- conflicted
+++ resolved
@@ -1461,14 +1461,10 @@
 
     const sp<WindowInfosListenerInvoker> mWindowInfosListenerInvoker;
 
-<<<<<<< HEAD
-    FlagManager mFlagManager;
     bool mAllowHwcForVDS = false;
     bool mAllowHwcForWFD = false;
     int mFirstApiLevel = 0;
 
-=======
->>>>>>> fe39dab1
     // returns the framerate of the layer with the given sequence ID
     float getLayerFramerate(nsecs_t now, int32_t id) const {
         return mScheduler->getLayerFramerate(now, id);
