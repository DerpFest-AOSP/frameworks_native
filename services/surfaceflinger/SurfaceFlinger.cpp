--- conflicted
+++ resolved
@@ -390,21 +390,13 @@
         logger.log(GraphicLog::SF_COMPOSITION_COMPLETE, index);
         hw.compositionComplete();
 
-<<<<<<< HEAD
+        logger.log(GraphicLog::SF_SWAP_BUFFERS, index);
         postFramebuffer();
 
-        unlockClients();
-
-=======
-        // release the clients before we flip ('cause flip might block)
         logger.log(GraphicLog::SF_UNLOCK_CLIENTS, index);
         unlockClients();
 
-        logger.log(GraphicLog::SF_SWAP_BUFFERS, index);
-        postFramebuffer();
-
         logger.log(GraphicLog::SF_REPAINT_DONE, index);
->>>>>>> 5e4cf02d
     } else {
         // pretend we did the post
         unlockClients();
