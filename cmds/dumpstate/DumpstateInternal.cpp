/*
 * Copyright (C) 2016 The Android Open Source Project
 *
 * Licensed under the Apache License, Version 2.0 (the "License");
 * you may not use this file except in compliance with the License.
 * You may obtain a copy of the License at
 *
 *      http://www.apache.org/licenses/LICENSE-2.0
 *
 * Unless required by applicable law or agreed to in writing, software
 * distributed under the License is distributed on an "AS IS" BASIS,
 * WITHOUT WARRANTIES OR CONDITIONS OF ANY KIND, either express or implied.
 * See the License for the specific language governing permissions and
 * limitations under the License.
 */

#define LOG_TAG "dumpstate"

#include "DumpstateInternal.h"

<<<<<<< HEAD
#include <grp.h>
#include <pwd.h>
=======
#include <errno.h>
>>>>>>> e221e013
#include <stdint.h>
#include <stdio.h>
#include <string.h>
#include <sys/capability.h>
#include <sys/prctl.h>
#include <sys/stat.h>
#include <sys/types.h>
#include <unistd.h>

#include <cstdint>
#include <string>
#include <vector>

#include <android-base/file.h>
#include <log/log.h>

uint64_t Nanotime() {
    timespec ts;
    clock_gettime(CLOCK_MONOTONIC, &ts);
    return static_cast<uint64_t>(ts.tv_sec * NANOS_PER_SEC + ts.tv_nsec);
}

// Switches to non-root user and group.
bool DropRootUser() {
    struct group* grp = getgrnam("shell");
    gid_t shell_gid = grp != nullptr ? grp->gr_gid : 0;
    struct passwd* pwd = getpwnam("shell");
    uid_t shell_uid = pwd != nullptr ? pwd->pw_uid : 0;

    if (!shell_gid || !shell_uid) {
        MYLOGE("Unable to get AID_SHELL: %s\n", strerror(errno));
        return false;
    }

    if (getgid() == shell_gid && getuid() == shell_uid) {
        MYLOGD("drop_root_user(): already running as Shell\n");
        return true;
    }
    /* ensure we will keep capabilities when we drop root */
    if (prctl(PR_SET_KEEPCAPS, 1) < 0) {
        MYLOGE("prctl(PR_SET_KEEPCAPS) failed: %s\n", strerror(errno));
        return false;
    }

    static const std::vector<std::string> group_names{
        "log", "sdcard_r", "sdcard_rw", "mount", "inet", "net_bw_stats", "readproc", "bluetooth"};
    std::vector<gid_t> groups(group_names.size(), 0);
    for (size_t i = 0; i < group_names.size(); ++i) {
        grp = getgrnam(group_names[i].c_str());
        groups[i] = grp != nullptr ? grp->gr_gid : 0;
        if (groups[i] == 0) {
            MYLOGE("Unable to get required gid '%s': %s\n", group_names[i].c_str(),
                   strerror(errno));
            return false;
        }
    }

    if (setgroups(groups.size(), groups.data()) != 0) {
        MYLOGE("Unable to setgroups, aborting: %s\n", strerror(errno));
        return false;
    }
    if (setgid(shell_gid) != 0) {
        MYLOGE("Unable to setgid, aborting: %s\n", strerror(errno));
        return false;
    }
    if (setuid(shell_uid) != 0) {
        MYLOGE("Unable to setuid, aborting: %s\n", strerror(errno));
        return false;
    }

    struct __user_cap_header_struct capheader;
    struct __user_cap_data_struct capdata[2];
    memset(&capheader, 0, sizeof(capheader));
    memset(&capdata, 0, sizeof(capdata));
    capheader.version = _LINUX_CAPABILITY_VERSION_3;
    capheader.pid = 0;

    capdata[CAP_TO_INDEX(CAP_SYSLOG)].permitted = CAP_TO_MASK(CAP_SYSLOG);
    capdata[CAP_TO_INDEX(CAP_SYSLOG)].effective = CAP_TO_MASK(CAP_SYSLOG);
    capdata[0].inheritable = 0;
    capdata[1].inheritable = 0;

    if (capset(&capheader, &capdata[0]) < 0) {
        MYLOGE("capset failed: %s\n", strerror(errno));
        return false;
    }

    return true;
}

int DumpFileFromFdToFd(const std::string& title, const std::string& path_string, int fd, int out_fd,
                       bool dry_run) {
    const char* path = path_string.c_str();
    if (!title.empty()) {
        dprintf(out_fd, "------ %s (%s", title.c_str(), path);

        struct stat st;
        // Only show the modification time of non-device files.
        size_t path_len = strlen(path);
        if ((path_len < 6 || memcmp(path, "/proc/", 6)) &&
            (path_len < 5 || memcmp(path, "/sys/", 5)) &&
            (path_len < 3 || memcmp(path, "/d/", 3)) && !fstat(fd, &st)) {
            char stamp[80];
            time_t mtime = st.st_mtime;
            strftime(stamp, sizeof(stamp), "%Y-%m-%d %H:%M:%S", localtime(&mtime));
            dprintf(out_fd, ": %s", stamp);
        }
        dprintf(out_fd, ") ------\n");
        fsync(out_fd);
    }
    if (dry_run) {
        if (out_fd != STDOUT_FILENO) {
            // There is no title, but we should still print a dry-run message
            dprintf(out_fd, "%s: skipped on dry run\n", path);
        } else if (!title.empty()) {
            dprintf(out_fd, "\t(skipped on dry run)\n");
        }
        fsync(out_fd);
        return 0;
    }
    bool newline = false;
    fd_set read_set;
    timeval tm;
    while (true) {
        FD_ZERO(&read_set);
        FD_SET(fd, &read_set);
        /* Timeout if no data is read for 30 seconds. */
        tm.tv_sec = 30;
        tm.tv_usec = 0;
        uint64_t elapsed = Nanotime();
        int ret = TEMP_FAILURE_RETRY(select(fd + 1, &read_set, nullptr, nullptr, &tm));
        if (ret == -1) {
            dprintf(out_fd, "*** %s: select failed: %s\n", path, strerror(errno));
            newline = true;
            break;
        } else if (ret == 0) {
            elapsed = Nanotime() - elapsed;
            dprintf(out_fd, "*** %s: Timed out after %.3fs\n", path, (float)elapsed / NANOS_PER_SEC);
            newline = true;
            break;
        } else {
            char buffer[65536];
            ssize_t bytes_read = TEMP_FAILURE_RETRY(read(fd, buffer, sizeof(buffer)));
            if (bytes_read > 0) {
                android::base::WriteFully(out_fd, buffer, bytes_read);
                newline = (buffer[bytes_read - 1] == '\n');
            } else {
                if (bytes_read == -1) {
                    dprintf(out_fd, "*** %s: Failed to read from fd: %s", path, strerror(errno));
                    newline = true;
                }
                break;
            }
        }
    }
    close(fd);

    if (!newline) dprintf(out_fd, "\n");
    if (!title.empty()) dprintf(out_fd, "\n");
    return 0;
}<|MERGE_RESOLUTION|>--- conflicted
+++ resolved
@@ -18,12 +18,9 @@
 
 #include "DumpstateInternal.h"
 
-<<<<<<< HEAD
+#include <errno.h>
 #include <grp.h>
 #include <pwd.h>
-=======
-#include <errno.h>
->>>>>>> e221e013
 #include <stdint.h>
 #include <stdio.h>
 #include <string.h>
