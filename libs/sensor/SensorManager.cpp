/*
 * Copyright (C) 2010 The Android Open Source Project
 *
 * Licensed under the Apache License, Version 2.0 (the "License");
 * you may not use this file except in compliance with the License.
 * You may obtain a copy of the License at
 *
 *      http://www.apache.org/licenses/LICENSE-2.0
 *
 * Unless required by applicable law or agreed to in writing, software
 * distributed under the License is distributed on an "AS IS" BASIS,
 * WITHOUT WARRANTIES OR CONDITIONS OF ANY KIND, either express or implied.
 * See the License for the specific language governing permissions and
 * limitations under the License.
 */

#define LOG_TAG "Sensors"

#include <sensor/SensorManager.h>

#include <stdint.h>
#include <sys/types.h>

#include <cutils/native_handle.h>
#include <utils/Errors.h>
#include <utils/RefBase.h>
#include <utils/Singleton.h>

#include <binder/IBinder.h>
#include <binder/IPermissionController.h>
#include <binder/IServiceManager.h>

#include <sensor/ISensorServer.h>
#include <sensor/ISensorEventConnection.h>
#include <sensor/Sensor.h>
#include <sensor/SensorEventQueue.h>

// ----------------------------------------------------------------------------
namespace android {
// ----------------------------------------------------------------------------

Mutex SensorManager::sLock;
std::map<String16, SensorManager*> SensorManager::sPackageInstances;

SensorManager& SensorManager::getInstanceForPackage(const String16& packageName) {
    waitForSensorService(nullptr);

    Mutex::Autolock _l(sLock);
    SensorManager* sensorManager;
    auto iterator = sPackageInstances.find(packageName);

    if (iterator != sPackageInstances.end()) {
        sensorManager = iterator->second;
    } else {
        String16 opPackageName = packageName;

        // It is possible that the calling code has no access to the package name.
        // In this case we will get the packages for the calling UID and pick the
        // first one for attributing the app op. This will work correctly for
        // runtime permissions as for legacy apps we will toggle the app op for
        // all packages in the UID. The caveat is that the operation may be attributed
        // to the wrong package and stats based on app ops may be slightly off.
        if (opPackageName.size() <= 0) {
            sp<IBinder> binder = defaultServiceManager()->getService(String16("permission"));
            if (binder != nullptr) {
                const uid_t uid = IPCThreadState::self()->getCallingUid();
                Vector<String16> packages;
                interface_cast<IPermissionController>(binder)->getPackagesForUid(uid, packages);
                if (!packages.isEmpty()) {
                    opPackageName = packages[0];
                } else {
                    ALOGE("No packages for calling UID");
                }
            } else {
                ALOGE("Cannot get permission service");
            }
        }

        sensorManager = new SensorManager(opPackageName);

        // If we had no package name, we looked it up from the UID and the sensor
        // manager instance we created should also be mapped to the empty package
        // name, to avoid looking up the packages for a UID and get the same result.
        if (packageName.size() <= 0) {
            sPackageInstances.insert(std::make_pair(String16(), sensorManager));
        }

        // Stash the per package sensor manager.
        sPackageInstances.insert(std::make_pair(opPackageName, sensorManager));
    }

    return *sensorManager;
}

void SensorManager::removeInstanceForPackage(const String16& packageName) {
    Mutex::Autolock _l(sLock);
    auto iterator = sPackageInstances.find(packageName);
    if (iterator != sPackageInstances.end()) {
        SensorManager* sensorManager = iterator->second;
        delete sensorManager;
        sPackageInstances.erase(iterator);
    }
}

SensorManager::SensorManager(const String16& opPackageName)
    : mSensorList(nullptr), mOpPackageName(opPackageName), mDirectConnectionHandle(1) {
    Mutex::Autolock _l(mLock);
    assertStateLocked();
}

SensorManager::~SensorManager() {
    free(mSensorList);
    free(mDynamicSensorList);
}

status_t SensorManager::waitForSensorService(sp<ISensorServer> *server) {
    // try for 300 seconds (60*5(getService() tries for 5 seconds)) before giving up ...
    sp<ISensorServer> s;
    const String16 name("sensorservice");
    for (int i = 0; i < 60; i++) {
        status_t err = getService(name, &s);
        switch (err) {
            case NAME_NOT_FOUND:
                sleep(1);
                continue;
            case NO_ERROR:
                if (server != nullptr) {
                    *server = s;
                }
                return NO_ERROR;
            default:
                return err;
        }
    }
    return TIMED_OUT;
}

void SensorManager::sensorManagerDied() {
    Mutex::Autolock _l(mLock);
    mSensorServer.clear();
    free(mSensorList);
    mSensorList = nullptr;
    mSensors.clear();
    free(mDynamicSensorList);
    mDynamicSensorList = nullptr;
    mDynamicSensors.clear();
}

status_t SensorManager::assertStateLocked() {
    bool initSensorManager = false;
    if (mSensorServer == nullptr) {
        initSensorManager = true;
    } else {
        // Ping binder to check if sensorservice is alive.
        status_t err = IInterface::asBinder(mSensorServer)->pingBinder();
        if (err != NO_ERROR) {
            initSensorManager = true;
        }
    }
    if (initSensorManager) {
        waitForSensorService(&mSensorServer);
        LOG_ALWAYS_FATAL_IF(mSensorServer == nullptr, "getService(SensorService) NULL");

        class DeathObserver : public IBinder::DeathRecipient {
            SensorManager& mSensorManager;
            virtual void binderDied(const wp<IBinder>& who) {
                ALOGW("sensorservice died [%p]", static_cast<void*>(who.unsafe_get()));
                mSensorManager.sensorManagerDied();
            }
        public:
            explicit DeathObserver(SensorManager& mgr) : mSensorManager(mgr) { }
        };

        mDeathObserver = new DeathObserver(*const_cast<SensorManager *>(this));
        IInterface::asBinder(mSensorServer)->linkToDeath(mDeathObserver);

        mSensors = mSensorServer->getSensorList(mOpPackageName);
        size_t count = mSensors.size();
<<<<<<< HEAD
        if (count == 0) {
            ALOGE("Failed to get Sensor list");
            mSensorServer.clear();
            return UNKNOWN_ERROR;
        }
=======
        // If count is 0, mSensorList will be non-null. This is old
        // existing behavior and callers expect this.
>>>>>>> 686a75e8
        mSensorList =
                static_cast<Sensor const**>(malloc(count * sizeof(Sensor*)));
        LOG_ALWAYS_FATAL_IF(mSensorList == nullptr, "mSensorList NULL");

        for (size_t i=0 ; i<count ; i++) {
            mSensorList[i] = mSensors.array() + i;
        }
    }

    return NO_ERROR;
}

ssize_t SensorManager::getSensorList(Sensor const* const** list) {
    Mutex::Autolock _l(mLock);
    status_t err = assertStateLocked();
    if (err < 0) {
        return static_cast<ssize_t>(err);
    }
    *list = mSensorList;
    return static_cast<ssize_t>(mSensors.size());
}

ssize_t SensorManager::getDynamicSensorList(Vector<Sensor> & dynamicSensors) {
    Mutex::Autolock _l(mLock);
    status_t err = assertStateLocked();
    if (err < 0) {
        return static_cast<ssize_t>(err);
    }

    dynamicSensors = mSensorServer->getDynamicSensorList(mOpPackageName);
    size_t count = dynamicSensors.size();

    return static_cast<ssize_t>(count);
}

ssize_t SensorManager::getDynamicSensorList(Sensor const* const** list) {
    Mutex::Autolock _l(mLock);
    status_t err = assertStateLocked();
    if (err < 0) {
        return static_cast<ssize_t>(err);
    }

    free(mDynamicSensorList);
    mDynamicSensorList = nullptr;
    mDynamicSensors = mSensorServer->getDynamicSensorList(mOpPackageName);
    size_t dynamicCount = mDynamicSensors.size();
    if (dynamicCount > 0) {
        mDynamicSensorList = static_cast<Sensor const**>(
                malloc(dynamicCount * sizeof(Sensor*)));
        if (mDynamicSensorList == nullptr) {
          ALOGE("Failed to allocate dynamic sensor list for %zu sensors.",
                dynamicCount);
          return static_cast<ssize_t>(NO_MEMORY);
        }

        for (size_t i = 0; i < dynamicCount; i++) {
            mDynamicSensorList[i] = mDynamicSensors.array() + i;
        }
    }

    *list = mDynamicSensorList;
    return static_cast<ssize_t>(mDynamicSensors.size());
}

Sensor const* SensorManager::getDefaultSensor(int type)
{
    Mutex::Autolock _l(mLock);
    if (assertStateLocked() == NO_ERROR) {
        bool wakeUpSensor = false;
        // For the following sensor types, return a wake-up sensor. These types are by default
        // defined as wake-up sensors. For the rest of the sensor types defined in sensors.h return
        // a non_wake-up version.
        if (type == SENSOR_TYPE_PROXIMITY || type == SENSOR_TYPE_SIGNIFICANT_MOTION ||
            type == SENSOR_TYPE_TILT_DETECTOR || type == SENSOR_TYPE_WAKE_GESTURE ||
            type == SENSOR_TYPE_GLANCE_GESTURE || type == SENSOR_TYPE_PICK_UP_GESTURE ||
            type == SENSOR_TYPE_WRIST_TILT_GESTURE ||
            type == SENSOR_TYPE_LOW_LATENCY_OFFBODY_DETECT || type == SENSOR_TYPE_HINGE_ANGLE) {
            wakeUpSensor = true;
        }
        // For now we just return the first sensor of that type we find.
        // in the future it will make sense to let the SensorService make
        // that decision.
        for (size_t i=0 ; i<mSensors.size() ; i++) {
            if (mSensorList[i]->getType() == type &&
                mSensorList[i]->isWakeUpSensor() == wakeUpSensor) {
                return mSensorList[i];
            }
        }
    }
    return nullptr;
}

sp<SensorEventQueue> SensorManager::createEventQueue(
    String8 packageName, int mode, String16 attributionTag) {
    sp<SensorEventQueue> queue;

    Mutex::Autolock _l(mLock);
    while (assertStateLocked() == NO_ERROR) {
        sp<ISensorEventConnection> connection = mSensorServer->createSensorEventConnection(
            packageName, mode, mOpPackageName, attributionTag);
        if (connection == nullptr) {
            // SensorService just died or the app doesn't have required permissions.
            ALOGE("createEventQueue: connection is NULL.");
            return nullptr;
        }
        queue = new SensorEventQueue(connection);
        break;
    }
    return queue;
}

bool SensorManager::isDataInjectionEnabled() {
    Mutex::Autolock _l(mLock);
    if (assertStateLocked() == NO_ERROR) {
        return mSensorServer->isDataInjectionEnabled();
    }
    return false;
}

int SensorManager::createDirectChannel(
        size_t size, int channelType, const native_handle_t *resourceHandle) {
    Mutex::Autolock _l(mLock);
    if (assertStateLocked() != NO_ERROR) {
        return NO_INIT;
    }

    if (channelType != SENSOR_DIRECT_MEM_TYPE_ASHMEM
            && channelType != SENSOR_DIRECT_MEM_TYPE_GRALLOC) {
        ALOGE("Bad channel shared memory type %d", channelType);
        return BAD_VALUE;
    }

    sp<ISensorEventConnection> conn =
              mSensorServer->createSensorDirectConnection(mOpPackageName,
                  static_cast<uint32_t>(size),
                  static_cast<int32_t>(channelType),
                  SENSOR_DIRECT_FMT_SENSORS_EVENT, resourceHandle);
    if (conn == nullptr) {
        return NO_MEMORY;
    }

    int nativeHandle = mDirectConnectionHandle++;
    mDirectConnection.emplace(nativeHandle, conn);
    return nativeHandle;
}

void SensorManager::destroyDirectChannel(int channelNativeHandle) {
    Mutex::Autolock _l(mLock);
    if (assertStateLocked() == NO_ERROR) {
        mDirectConnection.erase(channelNativeHandle);
    }
}

int SensorManager::configureDirectChannel(int channelNativeHandle, int sensorHandle, int rateLevel) {
    Mutex::Autolock _l(mLock);
    if (assertStateLocked() != NO_ERROR) {
        return NO_INIT;
    }

    auto i = mDirectConnection.find(channelNativeHandle);
    if (i == mDirectConnection.end()) {
        ALOGE("Cannot find the handle in client direct connection table");
        return BAD_VALUE;
    }

    int ret;
    ret = i->second->configureChannel(sensorHandle, rateLevel);
    ALOGE_IF(ret < 0, "SensorManager::configureChannel (%d, %d) returns %d",
            static_cast<int>(sensorHandle), static_cast<int>(rateLevel),
            static_cast<int>(ret));
    return ret;
}

int SensorManager::setOperationParameter(
        int handle, int type,
        const Vector<float> &floats, const Vector<int32_t> &ints) {
    Mutex::Autolock _l(mLock);
    if (assertStateLocked() != NO_ERROR) {
        return NO_INIT;
    }
    return mSensorServer->setOperationParameter(handle, type, floats, ints);
}

// ----------------------------------------------------------------------------
}; // namespace android<|MERGE_RESOLUTION|>--- conflicted
+++ resolved
@@ -176,16 +176,8 @@
 
         mSensors = mSensorServer->getSensorList(mOpPackageName);
         size_t count = mSensors.size();
-<<<<<<< HEAD
-        if (count == 0) {
-            ALOGE("Failed to get Sensor list");
-            mSensorServer.clear();
-            return UNKNOWN_ERROR;
-        }
-=======
         // If count is 0, mSensorList will be non-null. This is old
         // existing behavior and callers expect this.
->>>>>>> 686a75e8
         mSensorList =
                 static_cast<Sensor const**>(malloc(count * sizeof(Sensor*)));
         LOG_ALWAYS_FATAL_IF(mSensorList == nullptr, "mSensorList NULL");
