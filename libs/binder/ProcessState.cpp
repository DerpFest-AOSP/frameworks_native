/*
 * Copyright (C) 2005 The Android Open Source Project
 *
 * Licensed under the Apache License, Version 2.0 (the "License");
 * you may not use this file except in compliance with the License.
 * You may obtain a copy of the License at
 *
 *      http://www.apache.org/licenses/LICENSE-2.0
 *
 * Unless required by applicable law or agreed to in writing, software
 * distributed under the License is distributed on an "AS IS" BASIS,
 * WITHOUT WARRANTIES OR CONDITIONS OF ANY KIND, either express or implied.
 * See the License for the specific language governing permissions and
 * limitations under the License.
 */

#define LOG_TAG "ProcessState"

#include <binder/ProcessState.h>

#include <binder/BpBinder.h>
#include <binder/IPCThreadState.h>
#include <binder/IServiceManager.h>
#include <cutils/atomic.h>
#include <utils/Log.h>
#include <utils/String8.h>
#include <utils/String8.h>
#include <utils/threads.h>

#include <private/binder/binder_module.h>
#include <private/binder/Static.h>

#include <errno.h>
#include <fcntl.h>
#include <stdio.h>
#include <stdlib.h>
#include <unistd.h>
#include <sys/ioctl.h>
#include <sys/mman.h>
#include <sys/stat.h>
#include <sys/types.h>

#define BINDER_VM_SIZE ((1 * 1024 * 1024) - sysconf(_SC_PAGE_SIZE) * 2)
#define DEFAULT_MAX_BINDER_THREADS 15

// -------------------------------------------------------------------------

namespace android {

class PoolThread : public Thread
{
public:
    explicit PoolThread(bool isMain)
        : mIsMain(isMain)
    {
    }
    
protected:
    virtual bool threadLoop()
    {
        IPCThreadState::self()->joinThreadPool(mIsMain);
        return false;
    }
    
    const bool mIsMain;
};

sp<ProcessState> ProcessState::self()
{
    Mutex::Autolock _l(gProcessMutex);
    if (gProcess != nullptr) {
        return gProcess;
    }
    gProcess = new ProcessState("/dev/binder");
    return gProcess;
}

sp<ProcessState> ProcessState::initWithDriver(const char* driver)
{
    Mutex::Autolock _l(gProcessMutex);
    if (gProcess != nullptr) {
        // Allow for initWithDriver to be called repeatedly with the same
        // driver.
        if (!strcmp(gProcess->getDriverName().c_str(), driver)) {
            return gProcess;
        }
        LOG_ALWAYS_FATAL("ProcessState was already initialized.");
    }

    if (access(driver, R_OK) == -1) {
        ALOGE("Binder driver %s is unavailable. Using /dev/binder instead.", driver);
        driver = "/dev/binder";
    }

    gProcess = new ProcessState(driver);
    return gProcess;
}

sp<ProcessState> ProcessState::selfOrNull()
{
    Mutex::Autolock _l(gProcessMutex);
    return gProcess;
}

void ProcessState::setContextObject(const sp<IBinder>& object)
{
    setContextObject(object, String16("default"));
}

sp<IBinder> ProcessState::getContextObject(const sp<IBinder>& /*caller*/)
{
    return getStrongProxyForHandle(0);
}

void ProcessState::setContextObject(const sp<IBinder>& object, const String16& name)
{
    AutoMutex _l(mLock);
    mContexts.add(name, object);
}

sp<IBinder> ProcessState::getContextObject(const String16& name, const sp<IBinder>& caller)
{
    mLock.lock();
    sp<IBinder> object(
        mContexts.indexOfKey(name) >= 0 ? mContexts.valueFor(name) : nullptr);
    mLock.unlock();
    
    //printf("Getting context object %s for %p\n", String8(name).string(), caller.get());
    
    if (object != nullptr) return object;

    // Don't attempt to retrieve contexts if we manage them
    if (mManagesContexts) {
        ALOGE("getContextObject(%s) failed, but we manage the contexts!\n",
            String8(name).string());
        return nullptr;
    }
    
    IPCThreadState* ipc = IPCThreadState::self();
    {
        Parcel data, reply;
        // no interface token on this magic transaction
        data.writeString16(name);
        data.writeStrongBinder(caller);
        status_t result = ipc->transact(0 /*magic*/, 0, data, &reply, 0);
        if (result == NO_ERROR) {
            object = reply.readStrongBinder();
        }
    }
    
    ipc->flushCommands();
    
    if (object != nullptr) setContextObject(object, name);
    return object;
}

void ProcessState::startThreadPool()
{
    AutoMutex _l(mLock);
    if (!mThreadPoolStarted) {
        mThreadPoolStarted = true;
        spawnPooledThread(true);
    }
}

bool ProcessState::isContextManager(void) const
{
    return mManagesContexts;
}

bool ProcessState::becomeContextManager(context_check_func checkFunc, void* userData)
{
    if (!mManagesContexts) {
        AutoMutex _l(mLock);
        mBinderContextCheckFunc = checkFunc;
        mBinderContextUserData = userData;

        int dummy = 0;
        status_t result = ioctl(mDriverFD, BINDER_SET_CONTEXT_MGR, &dummy);
        if (result == 0) {
            mManagesContexts = true;
        } else if (result == -1) {
            mBinderContextCheckFunc = nullptr;
            mBinderContextUserData = nullptr;
            ALOGE("Binder ioctl to become context manager failed: %s\n", strerror(errno));
        }
    }
    return mManagesContexts;
}

// Get references to userspace objects held by the kernel binder driver
// Writes up to count elements into buf, and returns the total number
// of references the kernel has, which may be larger than count.
// buf may be NULL if count is 0.  The pointers returned by this method
// should only be used for debugging and not dereferenced, they may
// already be invalid.
ssize_t ProcessState::getKernelReferences(size_t buf_count, uintptr_t* buf)
{
    // TODO: remove these when they are defined by bionic's binder.h
    struct binder_node_debug_info {
        binder_uintptr_t ptr;
        binder_uintptr_t cookie;
        __u32 has_strong_ref;
        __u32 has_weak_ref;
    };
#define BINDER_GET_NODE_DEBUG_INFO _IOWR('b', 11, struct binder_node_debug_info)

    binder_node_debug_info info = {};

    uintptr_t* end = buf ? buf + buf_count : nullptr;
    size_t count = 0;

    do {
        status_t result = ioctl(mDriverFD, BINDER_GET_NODE_DEBUG_INFO, &info);
        if (result < 0) {
            return -1;
        }
        if (info.ptr != 0) {
            if (buf && buf < end)
                *buf++ = info.ptr;
            count++;
            if (buf && buf < end)
                *buf++ = info.cookie;
            count++;
        }
    } while (info.ptr != 0);

    return count;
}

ProcessState::handle_entry* ProcessState::lookupHandleLocked(int32_t handle)
{
    const size_t N=mHandleToObject.size();
    if (N <= (size_t)handle) {
        handle_entry e;
        e.binder = nullptr;
        e.refs = nullptr;
        status_t err = mHandleToObject.insertAt(e, N, handle+1-N);
        if (err < NO_ERROR) return nullptr;
    }
    return &mHandleToObject.editItemAt(handle);
}

sp<IBinder> ProcessState::getStrongProxyForHandle(int32_t handle)
{
    sp<IBinder> result;

    AutoMutex _l(mLock);

    handle_entry* e = lookupHandleLocked(handle);

    if (e != nullptr) {
        // We need to create a new BpBinder if there isn't currently one, OR we
        // are unable to acquire a weak reference on this current one.  See comment
        // in getWeakProxyForHandle() for more info about this.
        IBinder* b = e->binder;
        if (b == nullptr || !e->refs->attemptIncWeak(this)) {
            if (handle == 0) {
                // Special case for context manager...
                // The context manager is the only object for which we create
                // a BpBinder proxy without already holding a reference.
                // Perform a dummy transaction to ensure the context manager
                // is registered before we create the first local reference
                // to it (which will occur when creating the BpBinder).
                // If a local reference is created for the BpBinder when the
                // context manager is not present, the driver will fail to
                // provide a reference to the context manager, but the
                // driver API does not return status.
                //
                // Note that this is not race-free if the context manager
                // dies while this code runs.
                //
                // TODO: add a driver API to wait for context manager, or
                // stop special casing handle 0 for context manager and add
                // a driver API to get a handle to the context manager with
                // proper reference counting.

                Parcel data;
                status_t status = IPCThreadState::self()->transact(
                        0, IBinder::PING_TRANSACTION, data, nullptr, 0);
                if (status == DEAD_OBJECT)
                   return nullptr;
            }

            b = BpBinder::create(handle);
            e->binder = b;
            if (b) e->refs = b->getWeakRefs();
            result = b;
        } else {
            // This little bit of nastyness is to allow us to add a primary
            // reference to the remote proxy when this team doesn't have one
            // but another team is sending the handle to us.
            result.force_set(b);
            e->refs->decWeak(this);
        }
    }

    return result;
}

wp<IBinder> ProcessState::getWeakProxyForHandle(int32_t handle)
{
    wp<IBinder> result;

    AutoMutex _l(mLock);

    handle_entry* e = lookupHandleLocked(handle);

    if (e != nullptr) {        
        // We need to create a new BpBinder if there isn't currently one, OR we
        // are unable to acquire a weak reference on this current one.  The
        // attemptIncWeak() is safe because we know the BpBinder destructor will always
        // call expungeHandle(), which acquires the same lock we are holding now.
        // We need to do this because there is a race condition between someone
        // releasing a reference on this BpBinder, and a new reference on its handle
        // arriving from the driver.
        IBinder* b = e->binder;
<<<<<<< HEAD
        if (b == nullptr || !e->refs->attemptIncWeak(this)) {
            b = new BpBinder(handle);
=======
        if (b == NULL || !e->refs->attemptIncWeak(this)) {
            b = BpBinder::create(handle);
>>>>>>> 5c947cdf
            result = b;
            e->binder = b;
            if (b) e->refs = b->getWeakRefs();
        } else {
            result = b;
            e->refs->decWeak(this);
        }
    }

    return result;
}

void ProcessState::expungeHandle(int32_t handle, IBinder* binder)
{
    AutoMutex _l(mLock);
    
    handle_entry* e = lookupHandleLocked(handle);

    // This handle may have already been replaced with a new BpBinder
    // (if someone failed the AttemptIncWeak() above); we don't want
    // to overwrite it.
    if (e && e->binder == binder) e->binder = nullptr;
}

String8 ProcessState::makeBinderThreadName() {
    int32_t s = android_atomic_add(1, &mThreadPoolSeq);
    pid_t pid = getpid();
    String8 name;
    name.appendFormat("Binder:%d_%X", pid, s);
    return name;
}

void ProcessState::spawnPooledThread(bool isMain)
{
    if (mThreadPoolStarted) {
        String8 name = makeBinderThreadName();
        ALOGV("Spawning new pooled thread, name=%s\n", name.string());
        sp<Thread> t = new PoolThread(isMain);
        t->run(name.string());
    }
}

status_t ProcessState::setThreadPoolMaxThreadCount(size_t maxThreads) {
    status_t result = NO_ERROR;
    if (ioctl(mDriverFD, BINDER_SET_MAX_THREADS, &maxThreads) != -1) {
        mMaxThreads = maxThreads;
    } else {
        result = -errno;
        ALOGE("Binder ioctl to set max threads failed: %s", strerror(-result));
    }
    return result;
}

void ProcessState::giveThreadPoolName() {
    androidSetThreadName( makeBinderThreadName().string() );
}

String8 ProcessState::getDriverName() {
    return mDriverName;
}

static int open_driver(const char *driver)
{
    int fd = open(driver, O_RDWR | O_CLOEXEC);
    if (fd >= 0) {
        int vers = 0;
        status_t result = ioctl(fd, BINDER_VERSION, &vers);
        if (result == -1) {
            ALOGE("Binder ioctl to obtain version failed: %s", strerror(errno));
            close(fd);
            fd = -1;
        }
        if (result != 0 || vers != BINDER_CURRENT_PROTOCOL_VERSION) {
          ALOGE("Binder driver protocol(%d) does not match user space protocol(%d)! ioctl() return value: %d",
                vers, BINDER_CURRENT_PROTOCOL_VERSION, result);
            close(fd);
            fd = -1;
        }
        size_t maxThreads = DEFAULT_MAX_BINDER_THREADS;
        result = ioctl(fd, BINDER_SET_MAX_THREADS, &maxThreads);
        if (result == -1) {
            ALOGE("Binder ioctl to set max threads failed: %s", strerror(errno));
        }
    } else {
        ALOGW("Opening '%s' failed: %s\n", driver, strerror(errno));
    }
    return fd;
}

ProcessState::ProcessState(const char *driver)
    : mDriverName(String8(driver))
    , mDriverFD(open_driver(driver))
    , mVMStart(MAP_FAILED)
    , mThreadCountLock(PTHREAD_MUTEX_INITIALIZER)
    , mThreadCountDecrement(PTHREAD_COND_INITIALIZER)
    , mExecutingThreadsCount(0)
    , mMaxThreads(DEFAULT_MAX_BINDER_THREADS)
    , mStarvationStartTimeMs(0)
    , mManagesContexts(false)
    , mBinderContextCheckFunc(nullptr)
    , mBinderContextUserData(nullptr)
    , mThreadPoolStarted(false)
    , mThreadPoolSeq(1)
{
    if (mDriverFD >= 0) {
        // mmap the binder, providing a chunk of virtual address space to receive transactions.
        mVMStart = mmap(nullptr, BINDER_VM_SIZE, PROT_READ, MAP_PRIVATE | MAP_NORESERVE, mDriverFD, 0);
        if (mVMStart == MAP_FAILED) {
            // *sigh*
            ALOGE("Using %s failed: unable to mmap transaction memory.\n", mDriverName.c_str());
            close(mDriverFD);
            mDriverFD = -1;
            mDriverName.clear();
        }
    }

    LOG_ALWAYS_FATAL_IF(mDriverFD < 0, "Binder driver could not be opened.  Terminating.");
}

ProcessState::~ProcessState()
{
    if (mDriverFD >= 0) {
        if (mVMStart != MAP_FAILED) {
            munmap(mVMStart, BINDER_VM_SIZE);
        }
        close(mDriverFD);
    }
    mDriverFD = -1;
}
        
}; // namespace android<|MERGE_RESOLUTION|>--- conflicted
+++ resolved
@@ -315,13 +315,8 @@
         // releasing a reference on this BpBinder, and a new reference on its handle
         // arriving from the driver.
         IBinder* b = e->binder;
-<<<<<<< HEAD
         if (b == nullptr || !e->refs->attemptIncWeak(this)) {
-            b = new BpBinder(handle);
-=======
-        if (b == NULL || !e->refs->attemptIncWeak(this)) {
             b = BpBinder::create(handle);
->>>>>>> 5c947cdf
             result = b;
             e->binder = b;
             if (b) e->refs = b->getWeakRefs();
