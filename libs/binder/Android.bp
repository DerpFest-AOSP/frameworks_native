// Copyright (C) 2009 The Android Open Source Project
//
// Licensed under the Apache License, Version 2.0 (the "License");
// you may not use this file except in compliance with the License.
// You may obtain a copy of the License at
//
//      http://www.apache.org/licenses/LICENSE-2.0
//
// Unless required by applicable law or agreed to in writing, software
// distributed under the License is distributed on an "AS IS" BASIS,
// WITHOUT WARRANTIES OR CONDITIONS OF ANY KIND, either express or implied.
// See the License for the specific language governing permissions and
// limitations under the License.

package {
    // See: http://go/android-license-faq
    // A large-scale-change added 'default_applicable_licenses' to import
    // all of the 'license_kinds' from "frameworks_native_license"
    // to get the below license kinds:
    //   SPDX-license-identifier-Apache-2.0
    default_applicable_licenses: ["frameworks_native_license"],
}

cc_library_headers {
    name: "libbinder_headers",
    export_include_dirs: ["include"],
    vendor_available: true,
    host_supported: true,
    // TODO(b/153609531): remove when no longer needed.
    native_bridge_supported: true,

    header_libs: [
        "libbase_headers",
        "libbinder_headers_platform_shared",
        "libcutils_headers",
        "libutils_headers",
    ],
    export_header_lib_headers: [
        "libbase_headers",
        "libbinder_headers_platform_shared",
        "libcutils_headers",
        "libutils_headers",
    ],
    apex_available: [
        "//apex_available:platform",
        "com.android.media",
        "com.android.media.swcodec",
    ],
    min_sdk_version: "29",
    target: {
        darwin: {
            enabled: false,
        },
    },
}

// These interfaces are android-specific implementation unrelated to binder
// transport itself and should be moved to AIDL or in domain-specific libs.
//
// Currently, these are only on system android (not vendor, not host)
// TODO(b/183654927) - move these into separate libraries
libbinder_device_interface_sources = [
    "IPermissionController.cpp",
    "PermissionCache.cpp",
    "PermissionController.cpp",
]

cc_library {
    name: "libbinder",

    // for vndbinder
    vendor_available: true,
    vndk: {
        enabled: true,
    },
    double_loadable: true,
    host_supported: true,
    // TODO(b/153609531): remove when no longer needed.
    native_bridge_supported: true,

    // TODO(b/31559095): get headers from bionic on host
    include_dirs: [
        "bionic/libc/kernel/android/uapi/",
        "bionic/libc/kernel/uapi/",
    ],

    // libbinder does not offer a stable wire protocol.
    // if a second copy of it is installed, then it may break after security
    // or dessert updates. Instead, apex users should use libbinder_ndk.
    apex_available: [
        "//apex_available:platform",
    ],

    srcs: [
        "Binder.cpp",
        "BpBinder.cpp",
        "BufferedTextOutput.cpp",
        "Debug.cpp",
        "IInterface.cpp",
        "IMemory.cpp",
        "IPCThreadState.cpp",
        "IResultReceiver.cpp",
        "IServiceManager.cpp",
        "IShellCallback.cpp",
        "LazyServiceRegistrar.cpp",
        "MemoryBase.cpp",
        "MemoryDealer.cpp",
        "MemoryHeapBase.cpp",
        "Parcel.cpp",
        "ParcelableHolder.cpp",
        "ParcelFileDescriptor.cpp",
        "PersistableBundle.cpp",
        "ProcessState.cpp",
        "RpcAddress.cpp",
        "RpcSession.cpp",
        "RpcServer.cpp",
        "RpcState.cpp",
        "Static.cpp",
        "Stability.cpp",
        "Status.cpp",
        "TextOutput.cpp",
        "Utils.cpp",
        ":packagemanager_aidl",
        ":libbinder_aidl",
    ],

    target: {
        android: {
            srcs: libbinder_device_interface_sources,

            // NOT static to keep the wire protocol unfrozen
            static: {
                enabled: false,
            },
        },
        android_arm64: {
            // b/189438896 Sampling PGO restricted to arm64, arm32 in sc-dev
            pgo: {
                sampling: true,
                profile_file: "libbinder/libbinder.profdata",
            },
<<<<<<< HEAD
=======
            // b/189438896 Add exported symbols in a map file for ABI stability
            version_script: "libbinder.arm64.map",
            target: {
                vendor: {
                    version_script: "libbinder.arm64.vendor.map",
                },
            },
>>>>>>> a9b47394
        },
        android_arm: {
            // b/189438896 Sampling PGO restricted to arm64, arm32 in sc-dev
            pgo: {
                sampling: true,
                profile_file: "libbinder/libbinder.profdata",
            },
<<<<<<< HEAD
=======
            // b/189438896 Add exported symbols in a map file for ABI stability
            version_script: "libbinder.arm32.map",
            target: {
                vendor: {
                    version_script: "libbinder.arm32.vendor.map",
                },
            },
>>>>>>> a9b47394
        },
        vendor: {
            exclude_srcs: libbinder_device_interface_sources,
        },
        darwin: {
            enabled: false,
        },
    },

    aidl: {
        export_aidl_headers: true,
    },

    // TODO(b/142684679): for com.android.media which is compiled
    // as vendor and used as system code.
    use_apex_name_macro: true,

    cflags: [
        "-Wall",
        "-Wextra",
        "-Wextra-semi",
        "-Werror",
        "-Wzero-as-null-pointer-constant",
        "-DANDROID_BASE_UNIQUE_FD_DISABLE_IMPLICIT_CONVERSION",
        "-DANDROID_UTILS_REF_BASE_DISABLE_IMPLICIT_CONSTRUCTION",
    ],
    product_variables: {
        binder32bit: {
            cflags: ["-DBINDER_IPC_32BIT=1"],
        },
    },

    shared_libs: [
        "liblog",
        "libcutils",
        "libutils",
    ],

    header_libs: [
        "libbinder_headers",
    ],

    export_header_lib_headers: [
        "libbinder_headers",
    ],

    clang: true,
    sanitize: {
        misc_undefined: ["integer"],
    },
    min_sdk_version: "29",

    tidy: true,
    tidy_flags: [
        // Only check our headers
        "--header-filter=^.*frameworks/native/libs/binder/.*.h$",
    ],
    tidy_checks: [
        "-performance-no-int-to-ptr",
    ],
    tidy_checks_as_errors: [
        // Explicitly list the checks that should not occur in this module.
        "abseil-*",
        "android-*",
        "bugprone-*",
        "cert-*",
        "clang-analyzer-*",
        "google-*",
        "misc-*",
        "performance*",
        "portability*",
    ],
}

// AIDL interface between libbinder and framework.jar
filegroup {
    name: "libbinder_aidl",
    srcs: [
        "aidl/android/os/IClientCallback.aidl",
        "aidl/android/os/IServiceCallback.aidl",
        "aidl/android/os/IServiceManager.aidl",
        "aidl/android/os/ServiceDebugInfo.aidl",
    ],
    path: "aidl",
}

filegroup {
    name: "packagemanager_aidl",
    srcs: [
        "aidl/android/content/pm/IPackageChangeObserver.aidl",
        "aidl/android/content/pm/IPackageManagerNative.aidl",
        "aidl/android/content/pm/PackageChangeEvent.aidl",
    ],
    path: "aidl",
}

aidl_interface {
    name: "libbinder_aidl_test_stub",
    unstable: true,
    local_include_dir: "aidl",
    srcs: [":libbinder_aidl"],
    vendor_available: true,
    backend: {
        java: {
            enabled: false,
        },
    },
}

// libbinder historically contained additional interfaces that provided specific
// functionality in the platform but have nothing to do with binder itself. These
// are moved out of libbinder in order to avoid the overhead of their vtables.
// If you are working on or own one of these interfaces, the responsible things
// to would be:
// - give them a new home
// - convert them to AIDL instead of having manually written parceling code

cc_library {
    name: "libbatterystats_aidl",
    srcs: [
        "IBatteryStats.cpp",
    ],
    export_include_dirs: ["include_batterystats"],
    shared_libs: [
        "libbinder",
        "libutils",
    ],
}

cc_library {
    name: "libprocessinfoservice_aidl",
    srcs: [
        "IProcessInfoService.cpp",
        "ProcessInfoService.cpp",
    ],
    export_include_dirs: ["include_processinfo"],
    shared_libs: [
        "libbinder",
        "libutils",
        "liblog",
    ],
}

cc_library {
    name: "libactivitymanager_aidl",
    srcs: [
        "ActivityManager.cpp",
        "IActivityManager.cpp",
        "IUidObserver.cpp",
        ":activity_manager_procstate_aidl",
    ],
    export_include_dirs: ["include_activitymanager"],
    shared_libs: [
        "libbinder",
        "libutils",
        "liblog",
    ],
    aidl: {
        export_aidl_headers: true,
    },
}<|MERGE_RESOLUTION|>--- conflicted
+++ resolved
@@ -139,8 +139,6 @@
                 sampling: true,
                 profile_file: "libbinder/libbinder.profdata",
             },
-<<<<<<< HEAD
-=======
             // b/189438896 Add exported symbols in a map file for ABI stability
             version_script: "libbinder.arm64.map",
             target: {
@@ -148,7 +146,6 @@
                     version_script: "libbinder.arm64.vendor.map",
                 },
             },
->>>>>>> a9b47394
         },
         android_arm: {
             // b/189438896 Sampling PGO restricted to arm64, arm32 in sc-dev
@@ -156,8 +153,6 @@
                 sampling: true,
                 profile_file: "libbinder/libbinder.profdata",
             },
-<<<<<<< HEAD
-=======
             // b/189438896 Add exported symbols in a map file for ABI stability
             version_script: "libbinder.arm32.map",
             target: {
@@ -165,7 +160,6 @@
                     version_script: "libbinder.arm32.vendor.map",
                 },
             },
->>>>>>> a9b47394
         },
         vendor: {
             exclude_srcs: libbinder_device_interface_sources,
